--- conflicted
+++ resolved
@@ -141,11 +141,7 @@
 
 build()
 {
-  export GO111MODULE=on
-<<<<<<< HEAD
-  export GOPROXY=https://mod.gokit.info
-=======
->>>>>>> 450f94ff
+  	export GO111MODULE=on
 
 	mod=$1
 	if [ "x${mod}" = "x" ]; then
