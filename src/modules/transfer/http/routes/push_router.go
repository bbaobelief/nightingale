--- conflicted
+++ resolved
@@ -1,81 +1,28 @@
 package routes
 
 import (
-	"fmt"
-	"time"
-
 	"github.com/didi/nightingale/src/dataobj"
-	"github.com/didi/nightingale/src/modules/transfer/aggr"
-	"github.com/didi/nightingale/src/modules/transfer/backend"
+	"github.com/didi/nightingale/src/modules/transfer/rpc"
 	"github.com/didi/nightingale/src/toolkits/http/render"
 	"github.com/didi/nightingale/src/toolkits/stats"
 
 	"github.com/gin-gonic/gin"
 	"github.com/toolkits/pkg/errors"
-	"github.com/toolkits/pkg/logger"
 )
 
 func PushData(c *gin.Context) {
-	now := time.Now().Unix()
 	if c.Request.ContentLength == 0 {
 		render.Message(c, "blank body")
 		return
 	}
 
 	recvMetricValues := make([]*dataobj.MetricValue, 0)
-	metricValues := make([]*dataobj.MetricValue, 0)
 	errors.Dangerous(c.ShouldBindJSON(&recvMetricValues))
 
-	var msg string
-	for _, v := range recvMetricValues {
-		logger.Debug("->recv: ", v)
-		stats.Counter.Set("points.in", 1)
-
-		err := v.CheckValidity(now)
-		if err != nil {
-			stats.Counter.Set("points.in.err", 1)
-			msg += fmt.Sprintf("recv metric %v err:%v\n", v, err)
-			logger.Warningf(msg)
-			continue
-		}
-		metricValues = append(metricValues, v)
-	}
-
-<<<<<<< HEAD
-	// send to judge
-	backend.Push2JudgeQueue(metricValues)
-=======
-	if backend.Config.Enabled {
-		backend.Push2TsdbSendQueue(metricValues)
-	}
-
-	if backend.Config.Enabled {
-		backend.Push2JudgeSendQueue(metricValues)
-	}
-
-	if aggr.AggrConfig.Enabled {
-		go aggr.SendToAggr(metricValues)
-	}
-
-	if backend.Config.Influxdb.Enabled {
-		backend.Push2InfluxdbSendQueue(metricValues)
-	}
->>>>>>> 001696e0
-
-	// send to push endpoints
-	pushEndpoints, err := backend.GetPushEndpoints()
-	if err != nil {
-		logger.Errorf("could not find pushendpoint")
-		render.Data(c, "error", err)
-		return
-	} else {
-		for _, pushendpoint := range pushEndpoints {
-			pushendpoint.Push2Queue(metricValues)
-		}
-	}
-
-	if msg != "" {
-		render.Message(c, msg)
+	errCount, errMsg := rpc.PushData(recvMetricValues)
+	stats.Counter.Set("http.points.in.err", errCount)
+	if errMsg != "" {
+		render.Message(c, errMsg)
 		return
 	}
 
