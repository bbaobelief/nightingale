--- conflicted
+++ resolved
@@ -11,13 +11,6 @@
 	"github.com/didi/nightingale/src/toolkits/stats"
 )
 
-<<<<<<< HEAD
-type QueryDataReq struct {
-	queryData []dataobj.QueryData
-}
-
-=======
->>>>>>> fb6e7899
 func QueryData(c *gin.Context) {
 	stats.Counter.Set("data.api.qp10s", 1)
 
@@ -28,15 +21,9 @@
 		return
 	}
 
-<<<<<<< HEAD
-	var queryDataReq QueryDataReq
-	errors.Dangerous(c.ShouldBindJSON(&queryDataReq))
-	resp := dataSource.QueryData(queryDataReq.queryData)
-=======
 	var input []dataobj.QueryData
 	errors.Dangerous(c.ShouldBindJSON(&input))
 	resp := dataSource.QueryData(input)
->>>>>>> fb6e7899
 	render.Data(c, resp, nil)
 }
 
