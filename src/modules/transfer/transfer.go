--- conflicted
+++ resolved
@@ -64,11 +64,8 @@
 	tlogger.Init(cfg.Logger)
 	go stats.Init("n9e.transfer")
 
-<<<<<<< HEAD
 	identity.Init(cfg.Identity)
-=======
 	aggr.Init(cfg.Aggr)
->>>>>>> 001696e0
 	backend.Init(cfg.Backend)
 	cron.Init()
 
