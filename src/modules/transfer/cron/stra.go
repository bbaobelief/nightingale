--- conflicted
+++ resolved
@@ -78,22 +78,12 @@
 
 		metric := stra.Exprs[0].Metric
 		for _, nid := range stra.Nids {
-			key := str.PK(metric, nid) //TODO get straMap key， 此处需要优化
-			k1 := key[0:2]             //为了加快查找，增加一层 map，key 为计算出来的 hash 的前 2 位
+			key := str.MD5(nid, metric, "") //TODO get straMap key， 此处需要优化
+			k1 := key[0:2]                  //为了加快查找，增加一层 map，key 为计算出来的 hash 的前 2 位
 
-<<<<<<< HEAD
 			if _, exists := straMap[k1]; !exists {
 				straMap[k1] = make(map[string][]*model.Stra)
 			}
-=======
-			for _, nid := range stra.Nids {
-				key := str.MD5(nid, metric, "") //TODO get straMap key， 此处需要优化
-				k1 := key[0:2]                  //为了加快查找，增加一层 map，key 为计算出来的 hash 的前 2 位
-
-				if _, exists := straMap[k1]; !exists {
-					straMap[k1] = make(map[string][]*model.Stra)
-				}
->>>>>>> 001696e0
 
 			if _, exists := straMap[k1][key]; !exists {
 				straMap[k1][key] = []*model.Stra{stra}
@@ -104,15 +94,9 @@
 			}
 		}
 
-<<<<<<< HEAD
 		for _, endpoint := range stra.Endpoints {
-			key := str.PK(metric, endpoint) //TODO get straMap key， 此处需要优化
-			k1 := key[0:2]                  //为了加快查找，增加一层 map，key 为计算出来的 hash 的前 2 位
-=======
-			for _, endpoint := range stra.Endpoints {
-				key := str.MD5(endpoint, metric, "") //TODO get straMap key， 此处需要优化
-				k1 := key[0:2]                       //为了加快查找，增加一层 map，key 为计算出来的 hash 的前 2 位
->>>>>>> 001696e0
+			key := str.MD5(endpoint, metric, "") //TODO get straMap key， 此处需要优化
+			k1 := key[0:2]                       //为了加快查找，增加一层 map，key 为计算出来的 hash 的前 2 位
 
 			if _, exists := straMap[k1]; !exists {
 				straMap[k1] = make(map[string][]*model.Stra)
