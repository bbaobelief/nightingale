package query

import (
	"fmt"
	"sync"
	"time"

	"github.com/didi/nightingale/src/toolkits/report"
	"github.com/didi/nightingale/src/toolkits/stats"

	"github.com/toolkits/pkg/logger"
)

var IndexList IndexAddrs

type IndexAddrs struct {
	sync.RWMutex
	Data []string
}

func (i *IndexAddrs) Set(addrs []string) {
	i.Lock()
	defer i.Unlock()
	i.Data = addrs
}

func (i *IndexAddrs) Get() []string {
	i.RLock()
	defer i.RUnlock()
	return i.Data
}

func GetIndexLoop(hbsMod string) {
	t1 := time.NewTicker(time.Duration(9) * time.Second)
	GetIndex(hbsMod)
	for {
		<-t1.C
		GetIndex(hbsMod)
	}
}

<<<<<<< HEAD
func GetIndex(hbsMod string) {
	instances, err := report.GetAlive("index", hbsMod)
=======
func GetIndex() {
	instances, err := report.GetAlive(Config.IndexMod, "monapi")
>>>>>>> fb6e7899
	if err != nil {
		stats.Counter.Set("get.index.err", 1)
		logger.Warningf("get index list err:%v", err)
		return
	}

	activeIndexs := []string{}
	for _, instance := range instances {
		activeIndexs = append(activeIndexs, fmt.Sprintf("%s:%s", instance.Identity, instance.HTTPPort))
	}

	IndexList.Set(activeIndexs)
	return
}<|MERGE_RESOLUTION|>--- conflicted
+++ resolved
@@ -39,13 +39,8 @@
 	}
 }
 
-<<<<<<< HEAD
 func GetIndex(hbsMod string) {
-	instances, err := report.GetAlive("index", hbsMod)
-=======
-func GetIndex() {
-	instances, err := report.GetAlive(Config.IndexMod, "monapi")
->>>>>>> fb6e7899
+	instances, err := report.GetAlive(Config.IndexMod, hbsMod)
 	if err != nil {
 		stats.Counter.Set("get.index.err", 1)
 		logger.Warningf("get index list err:%v", err)
